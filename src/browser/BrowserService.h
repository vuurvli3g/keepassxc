/*
*  Copyright (C) 2013 Francois Ferrand
*  Copyright (C) 2017 Sami Vänttinen <sami.vanttinen@protonmail.com>
*  Copyright (C) 2017 KeePassXC Team <team@keepassxc.org>
*
*  This program is free software: you can redistribute it and/or modify
*  it under the terms of the GNU General Public License as published by
*  the Free Software Foundation, either version 2 or (at your option)
*  version 3 of the License.
*
*  This program is distributed in the hope that it will be useful,
*  but WITHOUT ANY WARRANTY; without even the implied warranty of
*  MERCHANTABILITY or FITNESS FOR A PARTICULAR PURPOSE.  See the
*  GNU General Public License for more details.
*
*  You should have received a copy of the GNU General Public License
*  along with this program.  If not, see <http://www.gnu.org/licenses/>.
*/

#ifndef BROWSERSERVICE_H
#define BROWSERSERVICE_H

#include "core/Entry.h"
#include "gui/DatabaseTabWidget.h"
#include <QObject>
#include <QtCore>

<<<<<<< HEAD
enum
{
    max_length = 16 * 1024
};
=======
typedef QPair<QString, QString> StringPair;
typedef QList<StringPair> StringPairList;
>>>>>>> 2bb72eba

class BrowserService : public QObject
{
    Q_OBJECT

public:
    explicit BrowserService(DatabaseTabWidget* parent);

<<<<<<< HEAD
    bool isDatabaseOpened() const;
    bool openDatabase(bool triggerUnlock);
    QString getDatabaseRootUuid();
    QString getDatabaseRecycleBinUuid();
    Entry* getConfigEntry(bool create = false);
    QString getKey(const QString& id);
    void addEntry(const QString& id,
                  const QString& login,
                  const QString& password,
                  const QString& url,
                  const QString& submitUrl,
                  const QString& realm);
    QList<Entry*> searchEntries(Database* db, const QString& hostname);
    QList<Entry*> searchEntries(const QString& text);
    void removeSharedEncryptionKeys();
    void removeStoredPermissions();

public slots:
    QJsonArray
    findMatchingEntries(const QString& id, const QString& url, const QString& submitUrl, const QString& realm);
    QString storeKey(const QString& key);
    void updateEntry(const QString& id,
                     const QString& uuid,
                     const QString& login,
                     const QString& password,
                     const QString& url);
    void databaseLocked(DatabaseWidget* dbWidget);
    void databaseUnlocked(DatabaseWidget* dbWidget);
    void activateDatabaseChanged(DatabaseWidget* dbWidget);
    void lockDatabase();
=======
    bool            isDatabaseOpened() const;
    bool            openDatabase(bool triggerUnlock);
    QString         getDatabaseRootUuid();
    QString         getDatabaseRecycleBinUuid();
    Entry*          getConfigEntry(bool create = false);
    QString         getKey(const QString& id);
    void            addEntry(const QString& id, const QString& login, const QString& password, const QString& url, const QString& submitUrl, const QString& realm);
    QList<Entry*>   searchEntries(Database* db, const QString& hostname);
    QList<Entry*>   searchEntries(const QString& text, const StringPairList& keyList);
    void            removeSharedEncryptionKeys();
    void            removeStoredPermissions();

public slots:
    QJsonArray      findMatchingEntries(const QString& id, const QString& url, const QString& submitUrl, const QString& realm, const StringPairList& keyList);
    QString         storeKey(const QString& key);
    void            updateEntry(const QString& id, const QString& uuid, const QString& login, const QString& password, const QString& url);
    void            databaseLocked(DatabaseWidget* dbWidget);
    void            databaseUnlocked(DatabaseWidget* dbWidget);
    void            activateDatabaseChanged(DatabaseWidget* dbWidget);
    void            lockDatabase();
>>>>>>> 2bb72eba

signals:
    void databaseLocked();
    void databaseUnlocked();
    void databaseChanged();

private:
    enum Access
    {
        Denied,
        Unknown,
        Allowed
    };

private:
    QList<Entry*> sortEntries(QList<Entry*>& pwEntries, const QString& host, const QString& submitUrl);
    bool confirmEntries(QList<Entry*>& pwEntriesToConfirm,
                        const QString& url,
                        const QString& host,
                        const QString& submitHost,
                        const QString& realm);
    QJsonObject prepareEntry(const Entry* entry);
    Access checkAccess(const Entry* entry, const QString& host, const QString& submitHost, const QString& realm);
    Group* findCreateAddEntryGroup();
    int
    sortPriority(const Entry* entry, const QString& host, const QString& submitUrl, const QString& baseSubmitUrl) const;
    bool matchUrlScheme(const QString& url);
    bool removeFirstDomain(QString& hostname);
    Database* getDatabase();

private:
<<<<<<< HEAD
    DatabaseTabWidget* const m_dbTabWidget;
    bool m_dialogActive;
=======
    DatabaseTabWidget* const    m_dbTabWidget;
    bool                        m_dialogActive;
    bool                        m_bringToFrontRequested;
>>>>>>> 2bb72eba
};

#endif // BROWSERSERVICE_H<|MERGE_RESOLUTION|>--- conflicted
+++ resolved
@@ -25,15 +25,13 @@
 #include <QObject>
 #include <QtCore>
 
-<<<<<<< HEAD
+typedef QPair<QString, QString> StringPair;
+typedef QList<StringPair> StringPairList;
+
 enum
 {
     max_length = 16 * 1024
 };
-=======
-typedef QPair<QString, QString> StringPair;
-typedef QList<StringPair> StringPairList;
->>>>>>> 2bb72eba
 
 class BrowserService : public QObject
 {
@@ -42,7 +40,6 @@
 public:
     explicit BrowserService(DatabaseTabWidget* parent);
 
-<<<<<<< HEAD
     bool isDatabaseOpened() const;
     bool openDatabase(bool triggerUnlock);
     QString getDatabaseRootUuid();
@@ -56,13 +53,16 @@
                   const QString& submitUrl,
                   const QString& realm);
     QList<Entry*> searchEntries(Database* db, const QString& hostname);
-    QList<Entry*> searchEntries(const QString& text);
+    QList<Entry*> searchEntries(const QString& text, const StringPairList& keyList);
     void removeSharedEncryptionKeys();
     void removeStoredPermissions();
 
 public slots:
-    QJsonArray
-    findMatchingEntries(const QString& id, const QString& url, const QString& submitUrl, const QString& realm);
+    QJsonArray findMatchingEntries(const QString& id,
+                                   const QString& url,
+                                   const QString& submitUrl,
+                                   const QString& realm,
+                                   const StringPairList& keyList);
     QString storeKey(const QString& key);
     void updateEntry(const QString& id,
                      const QString& uuid,
@@ -73,28 +73,6 @@
     void databaseUnlocked(DatabaseWidget* dbWidget);
     void activateDatabaseChanged(DatabaseWidget* dbWidget);
     void lockDatabase();
-=======
-    bool            isDatabaseOpened() const;
-    bool            openDatabase(bool triggerUnlock);
-    QString         getDatabaseRootUuid();
-    QString         getDatabaseRecycleBinUuid();
-    Entry*          getConfigEntry(bool create = false);
-    QString         getKey(const QString& id);
-    void            addEntry(const QString& id, const QString& login, const QString& password, const QString& url, const QString& submitUrl, const QString& realm);
-    QList<Entry*>   searchEntries(Database* db, const QString& hostname);
-    QList<Entry*>   searchEntries(const QString& text, const StringPairList& keyList);
-    void            removeSharedEncryptionKeys();
-    void            removeStoredPermissions();
-
-public slots:
-    QJsonArray      findMatchingEntries(const QString& id, const QString& url, const QString& submitUrl, const QString& realm, const StringPairList& keyList);
-    QString         storeKey(const QString& key);
-    void            updateEntry(const QString& id, const QString& uuid, const QString& login, const QString& password, const QString& url);
-    void            databaseLocked(DatabaseWidget* dbWidget);
-    void            databaseUnlocked(DatabaseWidget* dbWidget);
-    void            activateDatabaseChanged(DatabaseWidget* dbWidget);
-    void            lockDatabase();
->>>>>>> 2bb72eba
 
 signals:
     void databaseLocked();
@@ -126,14 +104,9 @@
     Database* getDatabase();
 
 private:
-<<<<<<< HEAD
     DatabaseTabWidget* const m_dbTabWidget;
     bool m_dialogActive;
-=======
-    DatabaseTabWidget* const    m_dbTabWidget;
-    bool                        m_dialogActive;
-    bool                        m_bringToFrontRequested;
->>>>>>> 2bb72eba
+    bool m_bringToFrontRequested;
 };
 
 #endif // BROWSERSERVICE_H